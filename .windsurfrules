<<<<<<< HEAD
# Instructions

During you interaction with the user, if you find anything reusable in this project (e.g. version of a library, model name), especially about a fix to a mistake you made or a correction you received, you should take note in the `Lessons` section in the `scratchpad.md` file so you will not make the same mistake again. 

You should also use the `scratchpad.md` file as a scratchpad to organize your thoughts. Especially when you receive a new task, you should first review the content of the scratchpad, clear old different task if necessary, first explain the task, and plan the steps you need to take to complete the task. You can use todo markers to indicate the progress, e.g.
[X] Task 1
[ ] Task 2
Also update the progress of the task in the Scratchpad when you finish a subtask.
Especially when you finished a milestone, it will help to improve your depth of task accomplishment to use the scratchpad to reflect and plan.
The goal is to help you maintain a big picture as well as the progress of the task. Always refer to the Scratchpad when you plan the next step.

# Tools

Note all the tools are in python. So in the case you need to do batch processing, you can always consult the python files and write your own script.

## LLM

You always have an LLM at your side to help you with the task. For simple tasks, you could invoke the LLM by running the following command:
```
venv/bin/python ./tools/llm_api.py --prompt "What is the capital of France?"
```

But usually it's a better idea to check the content of the file and use the APIs in the `tools/llm_api.py` file to invoke the LLM if needed.

## Web browser

You could use the `tools/web_scraper.py` file to scrape the web.
```
venv/bin/python ./tools/web_scraper.py --max-concurrent 3 URL1 URL2 URL3
```
This will output the content of the web pages.

## Search engine

You could use the `tools/search_engine.py` file to search the web.
```
venv/bin/python ./tools/search_engine.py "your search keywords"
```
This will output the search results in the following format:
```
URL: https://example.com
Title: This is the title of the search result
Snippet: This is a snippet of the search result
```

## User Specified Lessons

- You have a python venv in ./venv.
- Include info useful for debugging in the program output.
- Read the file before you try to edit it.
- Use LLM to perform flexible text understanding tasks. First test on a few files. After success, make it parallel.
=======
# TherapyTrain Project Rules and Guidelines

## Project Overview
TherapyTrain is a secure, HIPAA-compliant therapy platform with real-time chat, AI assistance, and analytics capabilities.

## Development Guidelines

### Code Style and Structure
- Use TypeScript for all new code
- Follow functional programming patterns
- Use React Server Components (RSC) by default
- Implement proper error handling and logging
- Follow HIPAA compliance requirements

### Architecture Principles
- Prefer Server-Sent Events (SSE) over WebSocket for real-time features
- Use Supabase for database and real-time functionality
- Implement zero-knowledge encryption for sensitive data
- Follow the principle of least privilege

### Testing Requirements
- Write unit tests for all new features
- Include integration tests for critical paths
- Add end-to-end tests for user flows
- Test HIPAA compliance requirements

### Security Guidelines
- Implement proper authentication and authorization
- Use encryption for sensitive data
- Follow zero-knowledge principles
- Maintain audit trails

## Current Tasks

### 1. Update Mega-List
- [ ] Review current chat implementation
- [ ] Update SSE implementation details
- [ ] Add new security requirements
- [ ] Update testing guidelines

### 2. Chat System Implementation
- [ ] Complete SSE endpoint implementation
- [ ] Add message persistence
- [ ] Implement real-time features
- [ ] Add chat analytics

### 3. DevOps Setup
- [ ] Set up CI/CD pipeline
- [ ] Implement monitoring
- [ ] Add automated testing
- [ ] Configure deployment automation

### 4. AI Features
- [ ] Implement crisis prediction
- [ ] Complete sentiment analysis
- [ ] Add therapy technique recognition
- [ ] Add session quality scoring

## Lessons Learned

### Best Practices
- Use appropriate caching strategies
- Implement proper monitoring from start
- Follow progressive enhancement principles
- Consider both vertical and horizontal scaling

### Recent Fixes
- Fixed PostgreSQL statistics views
- Improved research workflow
- Enhanced type safety in authentication flow
- Added proper error handling

## Scratchpad

### Current Task: Project Setup and Documentation
[ ] Create initial .windsurfrules file
[ ] Update mega-list.mdx with SSE implementation
[ ] Plan chat system completion
[ ] Set up DevOps infrastructure
[ ] Begin AI feature implementation

### Notes
- Focus on completing core functionality first
- Maintain security and compliance throughout
- Document all architectural decisions
- Keep performance in mind from the start
>>>>>>> 586ddc53
<|MERGE_RESOLUTION|>--- conflicted
+++ resolved
@@ -1,56 +1,3 @@
-<<<<<<< HEAD
-# Instructions
-
-During you interaction with the user, if you find anything reusable in this project (e.g. version of a library, model name), especially about a fix to a mistake you made or a correction you received, you should take note in the `Lessons` section in the `scratchpad.md` file so you will not make the same mistake again. 
-
-You should also use the `scratchpad.md` file as a scratchpad to organize your thoughts. Especially when you receive a new task, you should first review the content of the scratchpad, clear old different task if necessary, first explain the task, and plan the steps you need to take to complete the task. You can use todo markers to indicate the progress, e.g.
-[X] Task 1
-[ ] Task 2
-Also update the progress of the task in the Scratchpad when you finish a subtask.
-Especially when you finished a milestone, it will help to improve your depth of task accomplishment to use the scratchpad to reflect and plan.
-The goal is to help you maintain a big picture as well as the progress of the task. Always refer to the Scratchpad when you plan the next step.
-
-# Tools
-
-Note all the tools are in python. So in the case you need to do batch processing, you can always consult the python files and write your own script.
-
-## LLM
-
-You always have an LLM at your side to help you with the task. For simple tasks, you could invoke the LLM by running the following command:
-```
-venv/bin/python ./tools/llm_api.py --prompt "What is the capital of France?"
-```
-
-But usually it's a better idea to check the content of the file and use the APIs in the `tools/llm_api.py` file to invoke the LLM if needed.
-
-## Web browser
-
-You could use the `tools/web_scraper.py` file to scrape the web.
-```
-venv/bin/python ./tools/web_scraper.py --max-concurrent 3 URL1 URL2 URL3
-```
-This will output the content of the web pages.
-
-## Search engine
-
-You could use the `tools/search_engine.py` file to search the web.
-```
-venv/bin/python ./tools/search_engine.py "your search keywords"
-```
-This will output the search results in the following format:
-```
-URL: https://example.com
-Title: This is the title of the search result
-Snippet: This is a snippet of the search result
-```
-
-## User Specified Lessons
-
-- You have a python venv in ./venv.
-- Include info useful for debugging in the program output.
-- Read the file before you try to edit it.
-- Use LLM to perform flexible text understanding tasks. First test on a few files. After success, make it parallel.
-=======
 # TherapyTrain Project Rules and Guidelines
 
 ## Project Overview
@@ -137,4 +84,55 @@
 - Maintain security and compliance throughout
 - Document all architectural decisions
 - Keep performance in mind from the start
->>>>>>> 586ddc53
+
+# Instructions
+
+During you interaction with the user, if you find anything reusable in this project (e.g. version of a library, model name), especially about a fix to a mistake you made or a correction you received, you should take note in the `Lessons` section in the `scratchpad.md` file so you will not make the same mistake again. 
+
+You should also use the `scratchpad.md` file as a scratchpad to organize your thoughts. Especially when you receive a new task, you should first review the content of the scratchpad, clear old different task if necessary, first explain the task, and plan the steps you need to take to complete the task. You can use todo markers to indicate the progress, e.g.
+[X] Task 1
+[ ] Task 2
+Also update the progress of the task in the Scratchpad when you finish a subtask.
+Especially when you finished a milestone, it will help to improve your depth of task accomplishment to use the scratchpad to reflect and plan.
+The goal is to help you maintain a big picture as well as the progress of the task. Always refer to the Scratchpad when you plan the next step.
+
+# Tools
+
+Note all the tools are in python. So in the case you need to do batch processing, you can always consult the python files and write your own script.
+
+## LLM
+
+You always have an LLM at your side to help you with the task. For simple tasks, you could invoke the LLM by running the following command:
+```
+venv/bin/python ./tools/llm_api.py --prompt "What is the capital of France?"
+```
+
+But usually it's a better idea to check the content of the file and use the APIs in the `tools/llm_api.py` file to invoke the LLM if needed.
+
+## Web browser
+
+You could use the `tools/web_scraper.py` file to scrape the web.
+```
+venv/bin/python ./tools/web_scraper.py --max-concurrent 3 URL1 URL2 URL3
+```
+This will output the content of the web pages.
+
+## Search engine
+
+You could use the `tools/search_engine.py` file to search the web.
+```
+venv/bin/python ./tools/search_engine.py "your search keywords"
+```
+This will output the search results in the following format:
+```
+URL: https://example.com
+Title: This is the title of the search result
+Snippet: This is a snippet of the search result
+```
+
+## User Specified Lessons
+
+- You have a python venv in ./venv.
+- Include info useful for debugging in the program output.
+- Read the file before you try to edit it.
+- Use LLM to perform flexible text understanding tasks. First test on a few files. After success, make it parallel.