--- conflicted
+++ resolved
@@ -12,103 +12,18 @@
 
 # Define environment variables
 env:
-  NODE_VERSION: '18.x'
-  PNPM_VERSION: '8.x'
+  NODE_VERSION: '22.x'
+  PNPM_VERSION: '10.x'
   # Remove these from env and only use in steps where needed
   # VERCEL_TOKEN: ${{ secrets.VERCEL_TOKEN }}
   # VERCEL_ORG_ID: ${{ secrets.VERCEL_ORG_ID }}
   # VERCEL_PROJECT_ID: ${{ secrets.VERCEL_PROJECT_ID }}
-
-permissions:
-  contents: read
-  actions: read
-  checks: write # Required for test reporter
 
 jobs:
   test:
     runs-on: ubuntu-latest
 
     steps:
-<<<<<<< HEAD
-    - uses: actions/checkout@v3
-
-    - name: Setup Node.js
-      uses: actions/setup-node@v3
-      with:
-        node-version: '18.x'
-
-    - name: Setup pnpm
-      uses: pnpm/action-setup@v2
-      with:
-        version: '8.x'
-
-    - name: Install dependencies
-      run: pnpm install --frozen-lockfile
-
-    - name: Run tests
-      run: pnpm test
-      env:
-        NODE_ENV: test
-
-  build:
-    if: success() && github.event_name == 'push' && (github.ref == 'refs/heads/main' || github.ref == 'refs/heads/develop')
-    needs: test
-    runs-on: ubuntu-latest
-    
-    steps:
-    - uses: actions/checkout@v3
-
-    - name: Setup Node.js
-      uses: actions/setup-node@v3
-      with:
-        node-version: '18.x'
-
-    - name: Setup pnpm
-      uses: pnpm/action-setup@v2
-      with:
-        version: '8.x'
-
-    - name: Install dependencies
-      run: pnpm install --frozen-lockfile
-
-    - name: Build
-      run: pnpm build
-      env:
-        NODE_ENV: production
-
-    - name: Upload build artifacts
-      uses: actions/upload-artifact@v3
-      with:
-        name: build-output
-        path: .next/
-        retention-days: 7
-
-  deploy:
-    if: success() && github.ref == 'refs/heads/main' && github.event_name == 'push'
-    needs: build
-    runs-on: ubuntu-latest
-    
-    steps:
-    - uses: actions/checkout@v3
-
-    - name: Download build artifacts
-      uses: actions/download-artifact@v3
-      with:
-        name: build-output
-        path: .next/
-
-    - name: Deploy to Vercel
-      uses: amondnet/vercel-action@v25
-      env:
-        VERCEL_TOKEN: ${{ secrets.VERCEL_TOKEN }}
-        VERCEL_ORG_ID: ${{ secrets.VERCEL_ORG_ID }}
-        VERCEL_PROJECT_ID: ${{ secrets.VERCEL_PROJECT_ID }}
-      with:
-        vercel-token: ${{ secrets.VERCEL_TOKEN }}
-        vercel-org-id: ${{ secrets.VERCEL_ORG_ID }}
-        vercel-project-id: ${{ secrets.VERCEL_PROJECT_ID }}
-        vercel-args: '--prod'
-=======
       - uses: actions/checkout@v4
 
       # Install Rust for Circom
@@ -233,5 +148,4 @@
           name: Vitest Tests
           path: coverage/junit.xml
           reporter: jest-junit
-          fail-on-error: false
->>>>>>> 8fdfb0ce
+          fail-on-error: false