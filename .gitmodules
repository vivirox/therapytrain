<<<<<<< HEAD
[submodule "liftoff"]
	path = integrate/liftoff
	url = https://github.com/Tameyer41/liftoff.git
[submodule "pocket"]
	path = integrate/pocket
	url = https://github.com/pocketbase/pocketbase.git
=======
>>>>>>> 0c3dfd45
[submodule "mintlify"]
	path = docs
	url = https://github.com/vivirox/mintlify-docs
[submodule "integrate/nexus"]
	path = integrate/nexus
	url = https://github.com/nexus-xyz/nexus-zkvm
[submodule "integrate/swr"]
	path = integrate/swr
	url = https://github.com/vercel/swr
[submodule "integrate/styled-jsx"]
	path = integrate/styled-jsx
	url = https://github.com/vercel/styled-jsx.git
[submodule "integrate/style-guide"]
	path = integrate/style-guide
	url = https://github.com/vercel/style-guide.git
[submodule "integrate/payload"]
	path = integrate/payload
	url = https://github.com/payloadcms/payload
[submodule "integrate/edge-runtime"]
	path = integrate/edge-runtime
	url = https://github.com/vercel/edge-runtime.git<|MERGE_RESOLUTION|>--- conflicted
+++ resolved
@@ -1,12 +1,3 @@
-<<<<<<< HEAD
-[submodule "liftoff"]
-	path = integrate/liftoff
-	url = https://github.com/Tameyer41/liftoff.git
-[submodule "pocket"]
-	path = integrate/pocket
-	url = https://github.com/pocketbase/pocketbase.git
-=======
->>>>>>> 0c3dfd45
 [submodule "mintlify"]
 	path = docs
 	url = https://github.com/vivirox/mintlify-docs
