#!~/.venv/ ~/.venv/bin/env/python

import asyncio
import argparse
import sys
import os
from typing import List, Optional
from pyppeteer import launch
import html5lib
from multiprocessing import Pool
import time
from urllib.parse import urlparse
import logging
import aiohttp

# Configure logging
logging.basicConfig(
    level=logging.INFO,
    format='%(asctime)s - %(levelname)s - %(message)s',
    stream=sys.stderr
)
logger = logging.getLogger(__name__)

<<<<<<< HEAD
async def fetch_page(url: str, session: Optional[aiohttp.ClientSession] = None) -> Optional[str]:
    """Asynchronously fetch a webpage's content."""
    if session is None:
        async with aiohttp.ClientSession() as session:
            try:
                logger.info(f"Fetching {url}")
                async with session.get(url) as response:
                    if response.status == 200:
                        content = await response.text()
                        logger.info(f"Successfully fetched {url}")
                        return content
                    else:
                        logger.error(f"Error fetching {url}: HTTP {response.status}")
                        return None
            except Exception as e:
                logger.error(f"Error fetching {url}: {str(e)}")
                return None
    else:
        try:
            logger.info(f"Fetching {url}")
            response = await session.get(url)
            if response.status == 200:
                content = await response.text()
                logger.info(f"Successfully fetched {url}")
                return content
            else:
                logger.error(f"Error fetching {url}: HTTP {response.status}")
                return None
        except Exception as e:
            logger.error(f"Error fetching {url}: {str(e)}")
            return None
=======
async def fetch_page(url: str, browser) -> Optional[str]:
    """Asynchronously fetch a webpage's content."""
    page = await browser.newPage()
    try:
        logger.info(f"Fetching {url}")
        # Set viewport to ensure consistent rendering
        await page.setViewport({'width': 1920, 'height': 1080})
        # Navigate with longer timeout and wait until network is idle
        await page.goto(url, {
            'waitUntil': 'networkidle0',
            'timeout': 60000
        })
        # Wait a bit for any dynamic content
        await asyncio.sleep(2)
        content = await page.content()
        logger.info(f"Successfully fetched {url}")
        return content
    except Exception as e:
        logger.error(f"Error fetching {url}: {str(e)}")
        return None
    finally:
        await page.close()
>>>>>>> ba1c01e0

def parse_html(html_content: Optional[str]) -> str:
    """Parse HTML content and extract text with hyperlinks in markdown format."""
    if not html_content:
        return ""
    
    try:
        document = html5lib.parse(html_content)
        result = []
        seen_texts = set()  # To avoid duplicates
        
        def should_skip_element(elem) -> bool:
            """Check if the element should be skipped."""
            # Skip script and style tags
            if elem.tag in ['{http://www.w3.org/1999/xhtml}script', 
                          '{http://www.w3.org/1999/xhtml}style']:
                return True
            # Skip empty elements or elements with only whitespace
            if not any(text.strip() for text in elem.itertext()):
                return True
            return False
        
        def process_element(elem, depth=0):
            """Process an element and its children recursively."""
            if should_skip_element(elem):
                return
            
            # Handle text content
            if hasattr(elem, 'text') and elem.text:
                text = elem.text.strip()
                if text and text not in seen_texts:
                    # Check if this is an anchor tag
                    if elem.tag == '{http://www.w3.org/1999/xhtml}a':
                        href = None
                        for attr, value in elem.items():
                            if attr.endswith('href'):
                                href = value
                                break
                        if href and not href.startswith(('#', 'javascript:')):
                            # Format as markdown link
                            link_text = f"[{text}]({href})"
                            result.append("  " * depth + link_text)
                            seen_texts.add(text)
                    else:
                        result.append("  " * depth + text)
                        seen_texts.add(text)
            
            # Process children
            for child in elem:
                process_element(child, depth + 1)
            
            # Handle tail text
            if hasattr(elem, 'tail') and elem.tail:
                tail = elem.tail.strip()
                if tail and tail not in seen_texts:
                    result.append("  " * depth + tail)
                    seen_texts.add(tail)
        
        # Start processing from the body tag
        body = document.find('.//{http://www.w3.org/1999/xhtml}body')
        if body is not None:
            process_element(body)
        else:
            # Fallback to processing the entire document
            process_element(document)
        
        # Filter out common unwanted patterns
        filtered_result = []
        for line in result:
            # Skip lines that are likely to be noise
            if any(pattern in line.lower() for pattern in [
                'var ', 
                'function()', 
                '.js',
                '.css',
                'google-analytics',
                'disqus',
                '{',
                '}'
            ]):
                continue
            filtered_result.append(line)
        
        return '\n'.join(filtered_result)
    except Exception as e:
        logger.error(f"Error parsing HTML: {str(e)}")
        return ""

async def process_urls(urls: List[str], max_concurrent: int = 5, session: Optional[aiohttp.ClientSession] = None) -> List[str]:
    """Process multiple URLs concurrently."""
<<<<<<< HEAD
    if session is None:
        async with aiohttp.ClientSession() as session:
            tasks = [fetch_page(url, session) for url in urls]
            html_contents = await asyncio.gather(*tasks)
    else:
        tasks = [fetch_page(url, session) for url in urls]
        html_contents = await asyncio.gather(*tasks)
    
    # Parse HTML contents in parallel
    with Pool() as pool:
        results = pool.map(parse_html, html_contents)
    
    return results
=======
    # Launch browser with appropriate options
    browser = await launch({
        'headless': True,
        'args': [
            '--no-sandbox',
            '--disable-setuid-sandbox',
            '--disable-dev-shm-usage',
            '--disable-accelerated-2d-canvas',
            '--disable-gpu',
            '--window-size=1920,1080'
        ]
    })
    
    try:
        # Create semaphore to limit concurrent pages
        semaphore = asyncio.Semaphore(max_concurrent)
        
        async def fetch_with_semaphore(url: str) -> Optional[str]:
            async with semaphore:
                return await fetch_page(url, browser)
        
        # Create tasks for each URL
        tasks = [fetch_with_semaphore(url) for url in urls]
        
        # Gather results
        html_contents = await asyncio.gather(*tasks)
        
        # Parse HTML contents in parallel
        with Pool() as pool:
            results = pool.map(parse_html, html_contents)
            
        return results
            
    finally:
        await browser.close()
>>>>>>> ba1c01e0

def validate_url(url: str) -> bool:
    """Validate if a string is a valid URL."""
    try:
        result = urlparse(url)
        return all([result.scheme, result.netloc])
    except:
        return False

def main():
    """Main function to process URLs from command line."""
    parser = argparse.ArgumentParser(description='Fetch and process multiple URLs concurrently.')
    parser.add_argument('urls', nargs='+', help='URLs to process')
    parser.add_argument('--max-concurrent', type=int, default=5, help='Maximum number of concurrent requests')
    args = parser.parse_args()
    
    # Validate URLs
    valid_urls = [url for url in args.urls if validate_url(url)]
    if not valid_urls:
        logger.error("No valid URLs provided")
        sys.exit(1)
    
    # Process URLs
    results = asyncio.run(process_urls(valid_urls, args.max_concurrent))
    
    # Print results
    for url, content in zip(valid_urls, results):
        print(f"\n=== Content from {url} ===\n")
        print(content)

if __name__ == '__main__':
    main() <|MERGE_RESOLUTION|>--- conflicted
+++ resolved
@@ -21,7 +21,6 @@
 )
 logger = logging.getLogger(__name__)
 
-<<<<<<< HEAD
 async def fetch_page(url: str, session: Optional[aiohttp.ClientSession] = None) -> Optional[str]:
     """Asynchronously fetch a webpage's content."""
     if session is None:
@@ -53,30 +52,6 @@
         except Exception as e:
             logger.error(f"Error fetching {url}: {str(e)}")
             return None
-=======
-async def fetch_page(url: str, browser) -> Optional[str]:
-    """Asynchronously fetch a webpage's content."""
-    page = await browser.newPage()
-    try:
-        logger.info(f"Fetching {url}")
-        # Set viewport to ensure consistent rendering
-        await page.setViewport({'width': 1920, 'height': 1080})
-        # Navigate with longer timeout and wait until network is idle
-        await page.goto(url, {
-            'waitUntil': 'networkidle0',
-            'timeout': 60000
-        })
-        # Wait a bit for any dynamic content
-        await asyncio.sleep(2)
-        content = await page.content()
-        logger.info(f"Successfully fetched {url}")
-        return content
-    except Exception as e:
-        logger.error(f"Error fetching {url}: {str(e)}")
-        return None
-    finally:
-        await page.close()
->>>>>>> ba1c01e0
 
 def parse_html(html_content: Optional[str]) -> str:
     """Parse HTML content and extract text with hyperlinks in markdown format."""
@@ -167,7 +142,6 @@
 
 async def process_urls(urls: List[str], max_concurrent: int = 5, session: Optional[aiohttp.ClientSession] = None) -> List[str]:
     """Process multiple URLs concurrently."""
-<<<<<<< HEAD
     if session is None:
         async with aiohttp.ClientSession() as session:
             tasks = [fetch_page(url, session) for url in urls]
@@ -181,43 +155,6 @@
         results = pool.map(parse_html, html_contents)
     
     return results
-=======
-    # Launch browser with appropriate options
-    browser = await launch({
-        'headless': True,
-        'args': [
-            '--no-sandbox',
-            '--disable-setuid-sandbox',
-            '--disable-dev-shm-usage',
-            '--disable-accelerated-2d-canvas',
-            '--disable-gpu',
-            '--window-size=1920,1080'
-        ]
-    })
-    
-    try:
-        # Create semaphore to limit concurrent pages
-        semaphore = asyncio.Semaphore(max_concurrent)
-        
-        async def fetch_with_semaphore(url: str) -> Optional[str]:
-            async with semaphore:
-                return await fetch_page(url, browser)
-        
-        # Create tasks for each URL
-        tasks = [fetch_with_semaphore(url) for url in urls]
-        
-        # Gather results
-        html_contents = await asyncio.gather(*tasks)
-        
-        # Parse HTML contents in parallel
-        with Pool() as pool:
-            results = pool.map(parse_html, html_contents)
-            
-        return results
-            
-    finally:
-        await browser.close()
->>>>>>> ba1c01e0
 
 def validate_url(url: str) -> bool:
     """Validate if a string is a valid URL."""
