import { readFile } from 'fs/promises';
import { readdir } from 'fs/promises';
import { join } from 'path';
<<<<<<< HEAD
=======
import Handlebars from 'handlebars';
>>>>>>> 655667c3
import mjml2html from 'mjml';
import { TemplateManager } from '@/lib/email/template-manager';
import { Logger } from '@/lib/logger';
import Handlebars, { TemplateDelegate as HandlebarsTemplateDelegate } from 'handlebars';

const TEMPLATE_DIR = join(process.cwd(), 'src/templates/email');
const partialsCache = new Map<string, HandlebarsTemplateDelegate>();
const localeMessages: Record<string, Record<string, string>> = {};

const logger = Logger.getInstance();

const logger = Logger.getInstance();

// Register common helpers
Handlebars.registerHelper('currentYear', () => new Date().getFullYear());

Handlebars.registerHelper('formatDate', (date: Date) => {
  return new Date(date).toLocaleDateString();
});

Handlebars.registerHelper('formatTime', (date: Date) => {
  return new Date(date).toLocaleTimeString();
<<<<<<< HEAD
=======
});

Handlebars.registerHelper('formatCurrency', (amount: number) => {
  return new Intl.NumberFormat('en-US', {
    style: 'currency',
    currency: 'USD',
  }).format(amount);
>>>>>>> 655667c3
});

Handlebars.registerHelper('formatCurrency', (amount: number) => {
  return new Intl.NumberFormat('en-US', {
    style: 'currency',
    currency: 'USD',
  }).format(amount);
});

Handlebars.registerHelper('ifEquals', function(this: any, arg1: any, arg2: any, options: Handlebars.HelperOptions) {
  return (arg1 == arg2) ? options.fn(this) : options.inverse(this);
});

// Add localization helper
Handlebars.registerHelper('t', function(key: string, context: any) {
  const locale = context.data.root.locale || 'en';
  return localeMessages[locale]?.[key] || key;
});
<<<<<<< HEAD
/**
 * Load locale messages for a specific language
 */
export async function loadLocale(locale: string): Promise<void> {
  try {
    const localePath = join(process.cwd(), 'src/locales', `${locale}.json`);
    const content = await readFile(localePath, 'utf-8');
    localeMessages[locale] = JSON.parse(content);
  } catch (error) {
    console.error(`Failed to load locale ${locale}:`, error);
    throw new Error(`Failed to load locale ${locale}`);
  }
}

/**
 * Create a new template version
 */
// Map to store template versions
const templateVersions: Record<string, {
  current: TemplateVersion;
  versions: TemplateVersion[];
}> = {};

interface TemplateVersion {
  version: string;
  template: HandlebarsTemplateDelegate;
  createdAt: Date;
}

export async function createTemplateVersion(templateName: string, content: string): Promise<void> {
  const template = Handlebars.compile(content);
  const version: TemplateVersion = {
    version: new Date().toISOString(),
    template,
    createdAt: new Date()
  };

  if (!templateVersions[templateName]) {
    templateVersions[templateName] = {
      current: version,
      versions: [version]
    };
  } else {
    templateVersions[templateName].versions.push(version);
    templateVersions[templateName].current = version;
  }
}

/**
 * Get a specific template version
 */
export function getTemplateVersion(templateName: string, version?: string): TemplateVersion | null {
  const templateData = templateVersions[templateName];
  if (!templateData) return null;

  if (!version) return templateData.current;

  return templateData.versions.find(v => v.version === version) || null;
}
=======

// Default template context that's available to all templates
const defaultContext = {
  companyName: 'TherapyTrain',
  supportUrl: process.env.SUPPORT_URL || '#',
  lang: 'en',
  dir: 'ltr'
};
>>>>>>> 655667c3

/**
 * Load locale messages for a specific language
 */
export async function loadLocale(locale: string): Promise<void> {
  try {
    const localePath = join(process.cwd(), 'src/locales', `${locale}.json`);
    const content = await readFile(localePath, 'utf-8');
    localeMessages[locale] = JSON.parse(content);
  } catch (error) {
    console.error(`Failed to load locale ${locale}:`, error);
    throw new Error(`Failed to load locale ${locale}`);
  }
}

/**
 * Create a new template version
 */
export async function createTemplateVersion(templateName: string, content: string): Promise<void> {
  const template = Handlebars.compile(content);
  const version = {
    version: new Date().toISOString(),
    template,
    createdAt: new Date()
  };

  if (!templateVersions[templateName]) {
    templateVersions[templateName] = {
      current: version,
      versions: [version]
    };
  } else {
    templateVersions[templateName].versions.push(version);
    templateVersions[templateName].current = version;
  }
}

/**
 * Get a specific template version
 */
export function getTemplateVersion(templateName: string, version?: string): TemplateVersion | null {
  const templateData = templateVersions[templateName];
  if (!templateData) return null;

  if (!version) return templateData.current;

  return templateData.versions.find(v => v.version === version) || null;
}

/**
 * Load and register a partial template
 */
export async function loadPartial(partialName: string): Promise<void> {
  if (!partialsCache.has(partialName)) {
    const partialPath = join(TEMPLATE_DIR, `${partialName}.hbs`);
    try {
      const content = await readFile(partialPath, 'utf-8');
      const template = Handlebars.compile(content);
      partialsCache.set(partialName, template);
      Handlebars.registerPartial(partialName, content);
    } catch (error) {
      console.error(`Failed to load partial ${partialName}:`, error);
      throw new Error(`Failed to load partial ${partialName}`);
    }
  }
}

/**
 * Render a template with the given context
 */
export async function render(
  templateName: string,
  context: Record<string, any>
): Promise<string> {
  try {
    // Get template from database
    const templateManager = TemplateManager.getInstance();
    const template = await templateManager.getTemplate(templateName);

    if (!template) {
      throw new Error(`Template not found: ${templateName}`);
    }

    // Compile template with Handlebars
    const compiledTemplate = Handlebars.compile(template.html);

    // Add default context variables
    const defaultContext = {
      currentYear: new Date().getFullYear(),
      logoUrl: process.env.NEXT_PUBLIC_LOGO_URL || 'https://therapytrain.ai/logo.png',
      privacyUrl: process.env.NEXT_PUBLIC_PRIVACY_URL || 'https://therapytrain.ai/privacy',
      termsUrl: process.env.NEXT_PUBLIC_TERMS_URL || 'https://therapytrain.ai/terms',
      supportUrl: process.env.NEXT_PUBLIC_SUPPORT_URL || 'https://therapytrain.ai/support',
      dashboardUrl: process.env.NEXT_PUBLIC_DASHBOARD_URL || 'https://therapytrain.ai/dashboard',
      contactUrl: process.env.NEXT_PUBLIC_CONTACT_URL || 'https://therapytrain.ai/contact',
      faqUrl: process.env.NEXT_PUBLIC_FAQ_URL || 'https://therapytrain.ai/faq',
      unsubscribeUrl: process.env.NEXT_PUBLIC_UNSUBSCRIBE_URL || 'https://therapytrain.ai/unsubscribe',
      socialLinks: [
        {
          platform: 'twitter',
          url: process.env.NEXT_PUBLIC_TWITTER_URL || 'https://twitter.com/therapytrain',
        },
        {
          platform: 'linkedin',
          url: process.env.NEXT_PUBLIC_LINKEDIN_URL || 'https://linkedin.com/company/therapytrain',
        },
      ],
    };

    // Render template with combined context
    const renderedHtml = compiledTemplate({
      ...defaultContext,
      ...context,
    });

    // Convert MJML to HTML if the template contains MJML
    if (renderedHtml.trim().startsWith('<mjml>')) {
      const { html, errors } = mjml2html(renderedHtml);

      if (errors.length > 0) {
        throw new Error(`MJML validation error: ${JSON.stringify(errors)}`);
      }

      return html;
    }

    return renderedHtml;
  } catch (error) {
    await logger.error('Template rendering error', error as Error, {
      templateName,
      context,
    });
    throw error;
  }
}

/**
 * Preview a template with test data
 */
export async function previewTemplate(templateName: string, testData: Record<string, any> = {}): Promise<string> {
  const previewContext = {
    name: 'John Doe',
    email: 'john@example.com',
    resetUrl: 'https://example.com/reset',
    expiresIn: '30 minutes',
    logoUrl: 'https://example.com/logo.png',
    unsubscribeUrl: 'https://example.com/unsubscribe',
    ...testData
  };
  
  return render(templateName, previewContext);
}

/**
 * Get a list of all available email templates
 */
export async function listTemplates(): Promise<string[]> {
  try {
    const files = await readdir(TEMPLATE_DIR);
    return files
      .filter(file => file.endsWith('.hbs'))
      .map(file => file.replace('.hbs', ''));
  } catch (error) {
    console.error('Failed to list templates:', error);
    throw new Error('Failed to list templates');
  }
}

/**
 * Register a partial template
 */
export function registerPartial(name: string, template: string): void {
  Handlebars.registerPartial(name, template);
}

/**
 * Register a custom helper
 */
export function registerHelper(
  name: string,
  helper: Handlebars.HelperDelegate
): void {
  Handlebars.registerHelper(name, helper);
}

/**
 * Unregister a partial template
 */
export function unregisterPartial(name: string): void {
  Handlebars.unregisterPartial(name);
}

/**
 * Unregister a custom helper
 */
export function unregisterHelper(name: string): void {
  Handlebars.unregisterHelper(name);
} <|MERGE_RESOLUTION|>--- conflicted
+++ resolved
@@ -1,22 +1,10 @@
 import { readFile } from 'fs/promises';
 import { readdir } from 'fs/promises';
 import { join } from 'path';
-<<<<<<< HEAD
-=======
 import Handlebars from 'handlebars';
->>>>>>> 655667c3
-import mjml2html from 'mjml';
-import { TemplateManager } from '@/lib/email/template-manager';
-import { Logger } from '@/lib/logger';
-import Handlebars, { TemplateDelegate as HandlebarsTemplateDelegate } from 'handlebars';
 
 const TEMPLATE_DIR = join(process.cwd(), 'src/templates/email');
 const partialsCache = new Map<string, HandlebarsTemplateDelegate>();
-const localeMessages: Record<string, Record<string, string>> = {};
-
-const logger = Logger.getInstance();
-
-const logger = Logger.getInstance();
 
 // Register common helpers
 Handlebars.registerHelper('currentYear', () => new Date().getFullYear());
@@ -27,16 +15,6 @@
 
 Handlebars.registerHelper('formatTime', (date: Date) => {
   return new Date(date).toLocaleTimeString();
-<<<<<<< HEAD
-=======
-});
-
-Handlebars.registerHelper('formatCurrency', (amount: number) => {
-  return new Intl.NumberFormat('en-US', {
-    style: 'currency',
-    currency: 'USD',
-  }).format(amount);
->>>>>>> 655667c3
 });
 
 Handlebars.registerHelper('formatCurrency', (amount: number) => {
@@ -55,67 +33,6 @@
   const locale = context.data.root.locale || 'en';
   return localeMessages[locale]?.[key] || key;
 });
-<<<<<<< HEAD
-/**
- * Load locale messages for a specific language
- */
-export async function loadLocale(locale: string): Promise<void> {
-  try {
-    const localePath = join(process.cwd(), 'src/locales', `${locale}.json`);
-    const content = await readFile(localePath, 'utf-8');
-    localeMessages[locale] = JSON.parse(content);
-  } catch (error) {
-    console.error(`Failed to load locale ${locale}:`, error);
-    throw new Error(`Failed to load locale ${locale}`);
-  }
-}
-
-/**
- * Create a new template version
- */
-// Map to store template versions
-const templateVersions: Record<string, {
-  current: TemplateVersion;
-  versions: TemplateVersion[];
-}> = {};
-
-interface TemplateVersion {
-  version: string;
-  template: HandlebarsTemplateDelegate;
-  createdAt: Date;
-}
-
-export async function createTemplateVersion(templateName: string, content: string): Promise<void> {
-  const template = Handlebars.compile(content);
-  const version: TemplateVersion = {
-    version: new Date().toISOString(),
-    template,
-    createdAt: new Date()
-  };
-
-  if (!templateVersions[templateName]) {
-    templateVersions[templateName] = {
-      current: version,
-      versions: [version]
-    };
-  } else {
-    templateVersions[templateName].versions.push(version);
-    templateVersions[templateName].current = version;
-  }
-}
-
-/**
- * Get a specific template version
- */
-export function getTemplateVersion(templateName: string, version?: string): TemplateVersion | null {
-  const templateData = templateVersions[templateName];
-  if (!templateData) return null;
-
-  if (!version) return templateData.current;
-
-  return templateData.versions.find(v => v.version === version) || null;
-}
-=======
 
 // Default template context that's available to all templates
 const defaultContext = {
@@ -124,55 +41,6 @@
   lang: 'en',
   dir: 'ltr'
 };
->>>>>>> 655667c3
-
-/**
- * Load locale messages for a specific language
- */
-export async function loadLocale(locale: string): Promise<void> {
-  try {
-    const localePath = join(process.cwd(), 'src/locales', `${locale}.json`);
-    const content = await readFile(localePath, 'utf-8');
-    localeMessages[locale] = JSON.parse(content);
-  } catch (error) {
-    console.error(`Failed to load locale ${locale}:`, error);
-    throw new Error(`Failed to load locale ${locale}`);
-  }
-}
-
-/**
- * Create a new template version
- */
-export async function createTemplateVersion(templateName: string, content: string): Promise<void> {
-  const template = Handlebars.compile(content);
-  const version = {
-    version: new Date().toISOString(),
-    template,
-    createdAt: new Date()
-  };
-
-  if (!templateVersions[templateName]) {
-    templateVersions[templateName] = {
-      current: version,
-      versions: [version]
-    };
-  } else {
-    templateVersions[templateName].versions.push(version);
-    templateVersions[templateName].current = version;
-  }
-}
-
-/**
- * Get a specific template version
- */
-export function getTemplateVersion(templateName: string, version?: string): TemplateVersion | null {
-  const templateData = templateVersions[templateName];
-  if (!templateData) return null;
-
-  if (!version) return templateData.current;
-
-  return templateData.versions.find(v => v.version === version) || null;
-}
 
 /**
  * Load and register a partial template
