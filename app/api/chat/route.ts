import { NextRequest, NextResponse } from 'next/server';
import { createClient } from '@supabase/supabase-js';
import { ZKMessage, ZKChatMessage } from '@/lib/zk/types';
import { encrypt, decrypt, generateMessageId } from '@/lib/zk/crypto';
import { getSession, getOrCreateSharedKey } from '@/lib/zk/session';
import { cache, invalidateByPattern } from '@/lib/redis';
import { cacheConfig } from '@/config/cache.config';
<<<<<<< HEAD
import { ChatEncryptionService } from '@/app/chat/ChatEncryptionService';
=======
import routeMessage from '@/services/router';
import { ChatOpenAI } from 'langchain/chat_models/openai';
import { HumanMessage, AIMessage } from 'langchain/schema';
import { LangChainStream, StreamingTextResponse } from 'ai';
import { Logger } from '@/lib/logger';
import { ConnectionStore } from '@/lib/services/ConnectionStore';
import { InstanceManager } from '@/lib/services/InstanceManager';
import { RateLimiter } from '@/lib/services/RateLimiter';
import { ResourceMonitor } from '@/lib/services/ResourceMonitor';
import { ZKSession } from '../../lib/zk/types';
import { decryptMessage } from '../../lib/zk/crypto';
import { getRedisClient } from '../../lib/redis';
import { router } from '../../services/router';
>>>>>>> 586ddc53

// Enable edge runtime
export const runtime = 'edge';
export const preferredRegion = 'auto';
export const dynamic = 'force-dynamic';

// Cache configuration
const CACHE_REVALIDATION_TIME = 60; // 1 minute
const MESSAGE_CACHE_TIME = 300; // 5 minutes
const HEARTBEAT_INTERVAL = 30000; // 30 seconds

// Initialize Supabase client
const supabase = createClient(
  process.env.NEXT_PUBLIC_SUPABASE_URL!,
  process.env.NEXT_PUBLIC_SUPABASE_ANON_KEY!,
  {
    auth: {
      persistSession: false,
      detectSessionInUrl: false,
    },
    global: {
      fetch: fetch.bind(globalThis),
    },
  }
);

<<<<<<< HEAD
// Initialize encryption service
const encryptionService = new ChatEncryptionService();
=======
// Initialize logger
const logger = Logger.getInstance();

// Initialize connection store
const connectionStore = ConnectionStore.getInstance();

// Initialize instance manager
const instanceManager = InstanceManager.getInstance();

// Initialize rate limiter
const rateLimiter = RateLimiter.getInstance();

// Initialize resource monitor
const resourceMonitor = ResourceMonitor.getInstance();

// Register this instance
instanceManager.registerInstance().catch(error => {
  logger.error('Failed to register instance', error as Error);
});

// Start resource monitoring
resourceMonitor.startMonitoring();

// Handle instance shutdown
process.on('SIGTERM', async () => {
  try {
    await instanceManager.drainInstance();
    await instanceManager.deregisterInstance();
    resourceMonitor.stopMonitoring();
    process.exit(0);
  } catch (error) {
    logger.error('Error during instance shutdown', error as Error);
    process.exit(1);
  }
});
>>>>>>> 586ddc53

// Helper function to generate cache key
function generateCacheKey(userId: string, threadId?: string) {
  return `chat:${userId}:${threadId || 'direct'}`;
}

// Update the sendSSEEvent function to use ConnectionStore
async function sendSSEEvent(clientId: string, event: any) {
  try {
    await connectionStore.sendEvent(clientId, event);
  } catch (error) {
    console.error(`Error sending event to client ${clientId}:`, error);
    await connectionStore.removeConnection(clientId);
  }
}

// Update the cleanupClient function to use ConnectionStore
async function cleanupClient(clientId: string) {
  try {
    await connectionStore.removeConnection(clientId);
    console.log(`Client ${clientId} cleaned up`);
  } catch (error) {
    console.error(`Error cleaning up client ${clientId}:`, error);
  }
}

// Helper function to add rate limit headers
function addRateLimitHeaders(headers: Headers, rateLimitInfo: { remaining: number; reset: number; total: number }) {
  headers.set('X-RateLimit-Limit', rateLimitInfo.total.toString());
  headers.set('X-RateLimit-Remaining', rateLimitInfo.remaining.toString());
  headers.set('X-RateLimit-Reset', rateLimitInfo.reset.toString());
}

// Main GET handler for SSE connection and message history
export async function GET(req: NextRequest) {
  const startTime = Date.now();
  const { searchParams } = new URL(req.url);
  const userId = searchParams.get('userId');
  const threadId = searchParams.get('threadId');
  const mode = searchParams.get('mode');

  try {
    // Validate required parameters
    if (!userId) {
      await logger.warn('Missing userId in request', { userId, threadId, mode });
      return new NextResponse('Missing userId', { status: 400 });
    }

    // Check authentication
    const { data: { session } } = await supabase.auth.getSession();
    if (!session) {
      await logger.warn('Unauthorized request', { userId });
      return new NextResponse('Unauthorized', { status: 401 });
    }

    // Handle message history request
    if (mode === 'history') {
      // Check rate limit for history requests
      const rateLimitInfo = await rateLimiter.checkLimit(userId, 'history');
      if (rateLimitInfo.remaining === 0) {
        const response = new NextResponse('Rate limit exceeded', { status: 429 });
        addRateLimitHeaders(response.headers, rateLimitInfo);
        return response;
      }

      const cacheKey = generateCacheKey(session.user.id, threadId || undefined);
      
      try {
        const messages = await cache(
          cacheKey,
          async () => {
            const userSession = await getSession(session.user.id);
            if (!userSession) {
              throw new Error('Session not found');
            }

            let query = supabase
              .from('messages')
              .select('*')
              .order('timestamp', { ascending: true });

            if (threadId) {
              query = query.eq('thread_id', threadId);
            } else {
              query = query.or(`senderId.eq.${session.user.id},recipientId.eq.${session.user.id}`);
            }

            const { data: messages } = await query;
            return messages || [];
          },
          MESSAGE_CACHE_TIME
        );

        // Increment rate limit counter
        await rateLimiter.incrementCounter(userId, 'history');

        await logger.trackRequest(Date.now() - startTime);
        await logger.info('Message history fetched', { userId, threadId, messageCount: messages.length });
        
        const response = NextResponse.json({ messages });
        addRateLimitHeaders(response.headers, rateLimitInfo);
        return response;
      } catch (error) {
        await logger.error('Error fetching message history', error as Error, { userId, threadId });
        return new NextResponse('Internal Server Error', { status: 500 });
      }
    }

    // Handle SSE connection
    if (!threadId) {
      await logger.warn('Missing threadId for SSE connection', { userId });
      return new NextResponse('Missing threadId for SSE connection', { status: 400 });
    }

    // Check rate limit for new connections
    const rateLimitInfo = await rateLimiter.checkLimit(userId, 'connections');
    if (rateLimitInfo.remaining === 0) {
      const response = new NextResponse('Rate limit exceeded', { status: 429 });
      addRateLimitHeaders(response.headers, rateLimitInfo);
      return response;
    }

    // Select appropriate instance for this connection
    const selectedInstance = await instanceManager.selectInstanceForConnection(userId);
    
    // If no healthy instances available
    if (!selectedInstance) {
      await logger.error('No healthy instances available', null, { userId });
      return new NextResponse('Service unavailable', { status: 503 });
    }

    // If selected instance is not this instance, redirect
    if (selectedInstance.instanceId !== instanceManager.instanceId) {
      const redirectUrl = new URL(req.url);
      redirectUrl.host = selectedInstance.host;
      redirectUrl.port = selectedInstance.port.toString();
      
      await logger.info('Redirecting to selected instance', {
        userId,
        fromInstance: instanceManager.instanceId,
        toInstance: selectedInstance.instanceId,
      });

      return NextResponse.redirect(redirectUrl.toString());
    }

    const stream = new ReadableStream({
      start: async (controller) => {
        const clientId = `${userId}-${Date.now()}`;

        // Add connection to ConnectionStore
        await connectionStore.addConnection({
          userId: userId!,
          threadId,
          clientId,
          lastActive: Date.now(),
          controller,
        });

        // Increment connection rate limit counter
        await rateLimiter.incrementCounter(userId, 'connections');

        await logger.info('Client connected', { clientId, userId, threadId });

        // Set up heartbeat interval
        const heartbeatInterval = setInterval(async () => {
          try {
            await sendSSEEvent(clientId, { type: 'heartbeat', timestamp: Date.now() });
          } catch (error) {
            clearInterval(heartbeatInterval);
          }
        }, HEARTBEAT_INTERVAL);

        // Send initial connection success event
        await sendSSEEvent(clientId, {
          type: 'connected',
          clientId,
          timestamp: Date.now()
        });

        // Subscribe to Supabase realtime changes
        const subscription = supabase
          .channel(`chat_thread_${threadId}`)
          .on(
            'postgres_changes',
            {
              event: '*',
              schema: 'public',
              table: 'messages',
              filter: `thread_id=eq.${threadId}`,
            },
            async (payload) => {
              await sendSSEEvent(clientId, {
                type: 'message',
                payload: payload.new,
                timestamp: Date.now()
              });
            }
          )
          .subscribe();

        // Clean up on connection close
        req.signal.addEventListener('abort', async () => {
          subscription.unsubscribe();
          clearInterval(heartbeatInterval);
          await cleanupClient(clientId);
          await logger.info('Client disconnected', { clientId, userId, threadId });
        });
      },
      cancel() {
        // Cleanup will be handled by the abort event listener
      }
    });

    // Track request duration
    const duration = Date.now() - startTime;
    await Promise.all([
      logger.trackRequest(duration),
      resourceMonitor.trackRequest(duration)
    ]);

    const response = new NextResponse(stream, {
      headers: {
        'Content-Type': 'text/event-stream',
        'Cache-Control': 'no-cache',
        'Connection': 'keep-alive',
      },
    });
    addRateLimitHeaders(response.headers, rateLimitInfo);
    return response;
  } catch (error) {
    await logger.error('Unexpected error in GET handler', error as Error);
    await resourceMonitor.trackError();
    return new NextResponse('Internal Server Error', { status: 500 });
  }
}

// POST handler for sending messages
export async function POST(req: NextRequest) {
  const startTime = Date.now();
  
  try {
    const json = await req.json();
    const { message, recipientId, threadId } = json;
    const { data: { session } } = await supabase.auth.getSession();

    if (!session) {
      await logger.warn('Unauthorized message send attempt', { recipientId, threadId });
      return new NextResponse('Unauthorized', { status: 401 });
    }

<<<<<<< HEAD
    // Encrypt and store message
    const encryptedMessage = await encryptionService.encryptMessage(
      message,
      session.user.id,
      recipientId
    );

    await encryptionService.storeMessage(encryptedMessage);

    // Create streaming response
=======
    // Check rate limit for sending messages
    const rateLimitInfo = await rateLimiter.checkLimit(session.user.id, 'messages');
    if (rateLimitInfo.remaining === 0) {
      const response = new NextResponse('Rate limit exceeded', { status: 429 });
      addRateLimitHeaders(response.headers, rateLimitInfo);
      return response;
    }

    const userSession = await getSession(session.user.id);
    if (!userSession) {
      await logger.error('Session not found', null, { userId: session.user.id });
      return new NextResponse('Session not found', { status: 404 });
    }

    // Get recipient's public key
    const { data: recipientData } = await supabase
      .from('user_keys')
      .select('public_key')
      .eq('user_id', recipientId)
      .single();

    if (!recipientData) {
      await logger.error('Recipient not found', null, { recipientId });
      return new NextResponse('Recipient not found', { status: 404 });
    }

    // Get or create shared key
    const sharedKey = await getOrCreateSharedKey(
      userSession,
      recipientId,
      recipientData.public_key
    );

    // Set up streaming for AI response
>>>>>>> 586ddc53
    const { stream, handlers } = LangChainStream();

    // Initialize chat model
    const chat = new ChatOpenAI({
      modelName: 'gpt-4',
      streaming: true,
      temperature: 0.7,
    });

    // Convert message to LangChain format
    const langchainMessages = [new HumanMessage(message)];

    // Start AI response generation
    chat.call(langchainMessages, {}, [handlers]);

<<<<<<< HEAD
=======
    // Encrypt and store user message
    const messageId = generateMessageId();
    const encryptedPayload = await encrypt(messages[messages.length - 1].content, sharedKey);

    const message: ZKMessage = {
      id: messageId,
      senderId: session.user.id,
      recipientId,
      encryptedContent: encryptedPayload.content,
      iv: encryptedPayload.iv,
      timestamp: Date.now(),
      thread_id: threadId,
      parent_message_id: parentMessageId,
    };

    // Store message in Supabase
    await supabase.from('messages').insert([message]);

>>>>>>> 586ddc53
    // Invalidate cache for both participants
    await Promise.all([
      invalidateByPattern(`chat:${session.user.id}:*`, true),
      invalidateByPattern(`chat:${recipientId}:*`, true)
    ]);

    // Increment message rate limit counter
    await rateLimiter.incrementCounter(session.user.id, 'messages');

    // Track request duration
    const duration = Date.now() - startTime;
    await Promise.all([
      logger.trackRequest(duration),
      resourceMonitor.trackRequest(duration)
    ]);

<<<<<<< HEAD
    const cacheKey = generateCacheKey(session.user.id, threadId);

    return await cache(
      cacheKey,
      async () => {
        // Get messages from encryption service
        const messages = await encryptionService.getMessages(
          session.user.id,
          recipientId!
        );

        // Decrypt messages
        const decryptedMessages = await Promise.all(
          messages.map(async (message) => {
            const decryptedContent = await encryptionService.decryptMessage(
              message,
              session.user.id
            );

            return {
              ...message,
              content: decryptedContent,
            };
          })
        );
=======
    await logger.info('Message sent successfully', { 
      userId: session.user.id,
      recipientId,
      threadId,
      messageId
    });
>>>>>>> 586ddc53

    // Return streaming response
    const response = new StreamingTextResponse(stream);
    addRateLimitHeaders(response.headers, rateLimitInfo);
    return response;
  } catch (error) {
    await logger.error('Error sending message', error as Error);
    await resourceMonitor.trackError();
    return new NextResponse('Internal Server Error', { status: 500 });
  }
} <|MERGE_RESOLUTION|>--- conflicted
+++ resolved
@@ -5,23 +5,7 @@
 import { getSession, getOrCreateSharedKey } from '@/lib/zk/session';
 import { cache, invalidateByPattern } from '@/lib/redis';
 import { cacheConfig } from '@/config/cache.config';
-<<<<<<< HEAD
 import { ChatEncryptionService } from '@/app/chat/ChatEncryptionService';
-=======
-import routeMessage from '@/services/router';
-import { ChatOpenAI } from 'langchain/chat_models/openai';
-import { HumanMessage, AIMessage } from 'langchain/schema';
-import { LangChainStream, StreamingTextResponse } from 'ai';
-import { Logger } from '@/lib/logger';
-import { ConnectionStore } from '@/lib/services/ConnectionStore';
-import { InstanceManager } from '@/lib/services/InstanceManager';
-import { RateLimiter } from '@/lib/services/RateLimiter';
-import { ResourceMonitor } from '@/lib/services/ResourceMonitor';
-import { ZKSession } from '../../lib/zk/types';
-import { decryptMessage } from '../../lib/zk/crypto';
-import { getRedisClient } from '../../lib/redis';
-import { router } from '../../services/router';
->>>>>>> 586ddc53
 
 // Enable edge runtime
 export const runtime = 'edge';
@@ -48,46 +32,8 @@
   }
 );
 
-<<<<<<< HEAD
 // Initialize encryption service
 const encryptionService = new ChatEncryptionService();
-=======
-// Initialize logger
-const logger = Logger.getInstance();
-
-// Initialize connection store
-const connectionStore = ConnectionStore.getInstance();
-
-// Initialize instance manager
-const instanceManager = InstanceManager.getInstance();
-
-// Initialize rate limiter
-const rateLimiter = RateLimiter.getInstance();
-
-// Initialize resource monitor
-const resourceMonitor = ResourceMonitor.getInstance();
-
-// Register this instance
-instanceManager.registerInstance().catch(error => {
-  logger.error('Failed to register instance', error as Error);
-});
-
-// Start resource monitoring
-resourceMonitor.startMonitoring();
-
-// Handle instance shutdown
-process.on('SIGTERM', async () => {
-  try {
-    await instanceManager.drainInstance();
-    await instanceManager.deregisterInstance();
-    resourceMonitor.stopMonitoring();
-    process.exit(0);
-  } catch (error) {
-    logger.error('Error during instance shutdown', error as Error);
-    process.exit(1);
-  }
-});
->>>>>>> 586ddc53
 
 // Helper function to generate cache key
 function generateCacheKey(userId: string, threadId?: string) {
@@ -339,7 +285,14 @@
       return new NextResponse('Unauthorized', { status: 401 });
     }
 
-<<<<<<< HEAD
+    // Check rate limit for sending messages
+    const rateLimitInfo = await rateLimiter.checkLimit(session.user.id, 'messages');
+    if (rateLimitInfo.remaining === 0) {
+      const response = new NextResponse('Rate limit exceeded', { status: 429 });
+      addRateLimitHeaders(response.headers, rateLimitInfo);
+      return response;
+    }
+
     // Encrypt and store message
     const encryptedMessage = await encryptionService.encryptMessage(
       message,
@@ -349,43 +302,7 @@
 
     await encryptionService.storeMessage(encryptedMessage);
 
-    // Create streaming response
-=======
-    // Check rate limit for sending messages
-    const rateLimitInfo = await rateLimiter.checkLimit(session.user.id, 'messages');
-    if (rateLimitInfo.remaining === 0) {
-      const response = new NextResponse('Rate limit exceeded', { status: 429 });
-      addRateLimitHeaders(response.headers, rateLimitInfo);
-      return response;
-    }
-
-    const userSession = await getSession(session.user.id);
-    if (!userSession) {
-      await logger.error('Session not found', null, { userId: session.user.id });
-      return new NextResponse('Session not found', { status: 404 });
-    }
-
-    // Get recipient's public key
-    const { data: recipientData } = await supabase
-      .from('user_keys')
-      .select('public_key')
-      .eq('user_id', recipientId)
-      .single();
-
-    if (!recipientData) {
-      await logger.error('Recipient not found', null, { recipientId });
-      return new NextResponse('Recipient not found', { status: 404 });
-    }
-
-    // Get or create shared key
-    const sharedKey = await getOrCreateSharedKey(
-      userSession,
-      recipientId,
-      recipientData.public_key
-    );
-
     // Set up streaming for AI response
->>>>>>> 586ddc53
     const { stream, handlers } = LangChainStream();
 
     // Initialize chat model
@@ -401,44 +318,30 @@
     // Start AI response generation
     chat.call(langchainMessages, {}, [handlers]);
 
-<<<<<<< HEAD
-=======
-    // Encrypt and store user message
-    const messageId = generateMessageId();
-    const encryptedPayload = await encrypt(messages[messages.length - 1].content, sharedKey);
-
-    const message: ZKMessage = {
-      id: messageId,
-      senderId: session.user.id,
-      recipientId,
-      encryptedContent: encryptedPayload.content,
-      iv: encryptedPayload.iv,
-      timestamp: Date.now(),
-      thread_id: threadId,
-      parent_message_id: parentMessageId,
-    };
-
-    // Store message in Supabase
-    await supabase.from('messages').insert([message]);
-
->>>>>>> 586ddc53
     // Invalidate cache for both participants
     await Promise.all([
       invalidateByPattern(`chat:${session.user.id}:*`, true),
       invalidateByPattern(`chat:${recipientId}:*`, true)
     ]);
 
-    // Increment message rate limit counter
-    await rateLimiter.incrementCounter(session.user.id, 'messages');
-
-    // Track request duration
-    const duration = Date.now() - startTime;
-    await Promise.all([
-      logger.trackRequest(duration),
-      resourceMonitor.trackRequest(duration)
-    ]);
-
-<<<<<<< HEAD
+    return new StreamingTextResponse(stream);
+  } catch (error) {
+    console.error('Chat error:', error);
+    return new NextResponse('Internal Server Error', { status: 500 });
+  }
+}
+
+export async function GET(req: NextRequest) {
+  try {
+    const { searchParams } = new URL(req.url);
+    const recipientId = searchParams.get('recipientId');
+    const threadId = searchParams.get('threadId');
+    const { data: { session } } = await supabase.auth.getSession();
+
+    if (!session) {
+      return new NextResponse('Unauthorized', { status: 401 });
+    }
+
     const cacheKey = generateCacheKey(session.user.id, threadId);
 
     return await cache(
@@ -464,19 +367,12 @@
             };
           })
         );
-=======
-    await logger.info('Message sent successfully', { 
-      userId: session.user.id,
-      recipientId,
-      threadId,
-      messageId
-    });
->>>>>>> 586ddc53
-
-    // Return streaming response
-    const response = new StreamingTextResponse(stream);
-    addRateLimitHeaders(response.headers, rateLimitInfo);
-    return response;
+
+        return { messages: decryptedMessages };
+      },
+      cacheConfig.redis.ttl.messages,
+      true // Use edge runtime
+    );
   } catch (error) {
     await logger.error('Error sending message', error as Error);
     await resourceMonitor.trackError();
